use nu_engine::{eval_expression, CallExt};
use nu_protocol::ast::{Argument, Block, Call, Expr, Expression};
use nu_protocol::engine::{Closure, Command, EngineState, Stack};
use nu_protocol::{
    record, Category, Example, IntoInterruptiblePipelineData, PipelineData, ShellError, Signature,
    Span, SyntaxShape, Type, Value,
};

#[derive(Clone)]
pub struct Explain;

impl Command for Explain {
    fn name(&self) -> &str {
        "explain"
    }

    fn usage(&self) -> &str {
        "Explain closure contents."
    }

    fn signature(&self) -> nu_protocol::Signature {
        Signature::build("explain")
            .required(
                "closure",
                SyntaxShape::Closure(Some(vec![SyntaxShape::Any])),
                "The closure to run.",
            )
            .input_output_types(vec![(Type::Any, Type::Any), (Type::Nothing, Type::Any)])
            .allow_variants_without_examples(true)
            .category(Category::Debug)
    }

    fn run(
        &self,
        engine_state: &EngineState,
        stack: &mut Stack,
        call: &Call,
        _input: PipelineData,
    ) -> Result<nu_protocol::PipelineData, nu_protocol::ShellError> {
        // This was all delightfully stolen from benchmark :)
        let capture_block: Closure = call.req(engine_state, stack, 0)?;
        let block = engine_state.get_block(capture_block.block_id);
        let ctrlc = engine_state.ctrlc.clone();
        let mut stack = stack.captures_to_stack(capture_block.captures);

        let elements = get_pipeline_elements(engine_state, &mut stack, block)?;

        Ok(elements.into_pipeline_data(ctrlc))
    }

    fn examples(&self) -> Vec<Example> {
        vec![Example {
            description: "Explain a command within a closure",
            example:
                "explain {|| ls | sort-by name type --ignore-case | get name } | table --expand",
            result: None,
        }]
    }
}

pub fn get_pipeline_elements(
    engine_state: &EngineState,
    stack: &mut Stack,
    block: &Block,
) -> Result<Vec<Value>, ShellError> {
    let mut element_values = vec![];
    let span = Span::test_data();

    for (pipeline_idx, pipeline) in block.pipelines.iter().enumerate() {
        let mut i = 0;
        while i < pipeline.elements.len() {
            let pipeline_element = &pipeline.elements[i];
            let pipeline_expression = pipeline_element.expression().clone();
            let pipeline_span = pipeline_element.span();
            let element_str =
                String::from_utf8_lossy(engine_state.get_span_contents(pipeline_span));
            let value = Value::string(element_str.to_string(), pipeline_span);
            let expr = pipeline_expression.expr.clone();
            let (command_name, command_args_value) = if let Expr::Call(call) = expr {
                let command = engine_state.get_decl(call.decl_id);
                (
                    command.name().to_string(),
                    get_arguments(engine_state, stack, *call),
                )
            } else {
                ("no-op".to_string(), vec![])
            };
            let index = format!("{pipeline_idx}_{i}");
            let value_type = value.get_type();
            let value_span = value.span();
            let value_span_start = value_span.start as i64;
            let value_span_end = value_span.end as i64;

            let record = record! {
                    "cmd_index" => Value::string(index, span),
                    "cmd_name" => Value::string(command_name, value_span),
                    "type" => Value::string(value_type.to_string(), span),
                    "cmd_args" => Value::list(command_args_value, value_span),
                    "span_start" => Value::int(value_span_start, span),
                    "span_end" => Value::int(value_span_end, span),
            };
            element_values.push(Value::record(record, value_span));
            i += 1;
        }
    }
    Ok(element_values)
}

fn get_arguments(engine_state: &EngineState, stack: &mut Stack, call: Call) -> Vec<Value> {
    let mut arg_value = vec![];
    let span = Span::test_data();
    for arg in &call.arguments {
        match arg {
            // I think the second argument to Argument::Named is the short name, but I'm not really sure.
            // Please fix it if it's wrong. :)
            Argument::Named((name, short, opt_expr)) => {
                let arg_type = "named";
                let arg_value_name = name.item.clone();
                let arg_value_name_span_start = name.span.start as i64;
                let arg_value_name_span_end = name.span.end as i64;

                let record = record! {
                    "arg_type" => Value::string(arg_type, span),
                    "name" => Value::string(arg_value_name, name.span),
                    "type" => Value::string("string", span),
                    "span_start" => Value::int(arg_value_name_span_start, span),
                    "span_end" => Value::int(arg_value_name_span_end, span),
                };
                arg_value.push(Value::record(record, name.span));

                if let Some(shortcut) = short {
                    let arg_type = "short";
                    let arg_value_name = shortcut.item.clone();
                    let arg_value_name_span_start = shortcut.span.start as i64;
                    let arg_value_name_span_end = shortcut.span.end as i64;

                    let record = record! {
                        "arg_type" => Value::string(arg_type, span),
                        "name" => Value::string(arg_value_name, shortcut.span),
                        "type" => Value::string("string", span),
                        "span_start" => Value::int(arg_value_name_span_start, span),
                        "span_end" => Value::int(arg_value_name_span_end, span),
                    };
                    arg_value.push(Value::record(record, name.span));
                };

                if let Some(expression) = opt_expr {
                    let evaluated_expression =
                        get_expression_as_value(engine_state, stack, expression);
                    let arg_type = "expr";
                    let arg_value_name = debug_string_without_formatting(&evaluated_expression);
                    let arg_value_type = &evaluated_expression.get_type().to_string();
                    let evaled_span = evaluated_expression.span();
                    let arg_value_name_span_start = evaled_span.start as i64;
                    let arg_value_name_span_end = evaled_span.end as i64;

                    let record = record! {
                        "arg_type" => Value::string(arg_type, span),
                        "name" => Value::string(arg_value_name, expression.span),
                        "type" => Value::string(arg_value_type, span),
                        "span_start" => Value::int(arg_value_name_span_start, span),
                        "span_end" => Value::int(arg_value_name_span_end, span),
                    };
                    arg_value.push(Value::record(record, expression.span));
                };
            }
            Argument::Positional(inner_expr) => {
                let arg_type = "positional";
                let evaluated_expression = get_expression_as_value(engine_state, stack, inner_expr);
                let arg_value_name = debug_string_without_formatting(&evaluated_expression);
                let arg_value_type = &evaluated_expression.get_type().to_string();
                let evaled_span = evaluated_expression.span();
                let arg_value_name_span_start = evaled_span.start as i64;
                let arg_value_name_span_end = evaled_span.end as i64;

                let record = record! {
                    "arg_type" => Value::string(arg_type, span),
                    "name" => Value::string(arg_value_name, inner_expr.span),
                    "type" => Value::string(arg_value_type, span),
                    "span_start" => Value::int(arg_value_name_span_start, span),
                    "span_end" => Value::int(arg_value_name_span_end, span),
                };
                arg_value.push(Value::record(record, inner_expr.span));
            }
            Argument::Unknown(inner_expr) => {
                let arg_type = "unknown";
                let evaluated_expression = get_expression_as_value(engine_state, stack, inner_expr);
                let arg_value_name = debug_string_without_formatting(&evaluated_expression);
                let arg_value_type = &evaluated_expression.get_type().to_string();
                let evaled_span = evaluated_expression.span();
                let arg_value_name_span_start = evaled_span.start as i64;
                let arg_value_name_span_end = evaled_span.end as i64;

                let record = record! {
                    "arg_type" => Value::string(arg_type, span),
                    "name" => Value::string(arg_value_name, inner_expr.span),
                    "type" => Value::string(arg_value_type, span),
                    "span_start" => Value::int(arg_value_name_span_start, span),
                    "span_end" => Value::int(arg_value_name_span_end, span),
                };
                arg_value.push(Value::record(record, inner_expr.span));
            }
            Argument::Spread(inner_expr) => {
                let arg_type = "spread";
                let evaluated_expression = get_expression_as_value(engine_state, stack, inner_expr);
                let arg_value_name = debug_string_without_formatting(&evaluated_expression);
                let arg_value_type = &evaluated_expression.get_type().to_string();
                let evaled_span = evaluated_expression.span();
                let arg_value_name_span_start = evaled_span.start as i64;
                let arg_value_name_span_end = evaled_span.end as i64;

                let record = record! {
                    "arg_type" => Value::string(arg_type, span),
                    "name" => Value::string(arg_value_name, inner_expr.span),
                    "type" => Value::string(arg_value_type, span),
                    "span_start" => Value::int(arg_value_name_span_start, span),
                    "span_end" => Value::int(arg_value_name_span_end, span),
                };
                arg_value.push(Value::record(record, inner_expr.span));
            }
        };
    }

    arg_value
}

fn get_expression_as_value(
    engine_state: &EngineState,
    stack: &mut Stack,
    inner_expr: &Expression,
) -> Value {
    match eval_expression(engine_state, stack, inner_expr) {
        Ok(v) => v,
        Err(error) => Value::error(error, inner_expr.span),
    }
}

pub fn debug_string_without_formatting(value: &Value) -> String {
    match value {
        Value::Bool { val, .. } => val.to_string(),
        Value::Int { val, .. } => val.to_string(),
        Value::Float { val, .. } => val.to_string(),
        Value::Filesize { val, .. } => val.to_string(),
        Value::Duration { val, .. } => val.to_string(),
        Value::Date { val, .. } => format!("{val:?}"),
        Value::Range { val, .. } => {
            format!(
                "{}..{}",
                debug_string_without_formatting(&val.from),
                debug_string_without_formatting(&val.to)
            )
        }
        Value::String { val, .. } => val.clone(),
<<<<<<< HEAD
        Value::RawString { val, .. } => val.clone(),
=======
        Value::QuotedString { val, .. } => val.clone(),
>>>>>>> 2e5a8579
        Value::List { vals: val, .. } => format!(
            "[{}]",
            val.iter()
                .map(debug_string_without_formatting)
                .collect::<Vec<_>>()
                .join(" ")
        ),
        Value::Record { val, .. } => format!(
            "{{{}}}",
            val.iter()
                .map(|(x, y)| format!("{}: {}", x, debug_string_without_formatting(y)))
                .collect::<Vec<_>>()
                .join(" ")
        ),
        Value::LazyRecord { val, .. } => match val.collect() {
            Ok(val) => debug_string_without_formatting(&val),
            Err(error) => format!("{error:?}"),
        },
        //TODO: It would be good to drill in deeper to blocks and closures.
        Value::Block { val, .. } => format!("<Block {val}>"),
        Value::Closure { val, .. } => format!("<Closure {}>", val.block_id),
        Value::Nothing { .. } => String::new(),
        Value::Error { error, .. } => format!("{error:?}"),
        Value::Binary { val, .. } => format!("{val:?}"),
        Value::CellPath { val, .. } => val.to_string(),
        Value::CustomValue { val, .. } => val.value_string(),
    }
}<|MERGE_RESOLUTION|>--- conflicted
+++ resolved
@@ -251,11 +251,8 @@
             )
         }
         Value::String { val, .. } => val.clone(),
-<<<<<<< HEAD
+        Value::QuotedString { val, .. } => val.clone(),
         Value::RawString { val, .. } => val.clone(),
-=======
-        Value::QuotedString { val, .. } => val.clone(),
->>>>>>> 2e5a8579
         Value::List { vals: val, .. } => format!(
             "[{}]",
             val.iter()
