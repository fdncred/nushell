--- conflicted
+++ resolved
@@ -342,54 +342,26 @@
 
             Ok(Value::record(record, span))
         }
-<<<<<<< HEAD
-        Expr::RowCondition(..) => Err(ShellError::OutsideSpannedLabeledError(
-            original_text.to_string(),
-            "Error when loading".into(),
-            "row conditions not supported in nuon".into(),
-            expr.span,
-        )),
-        Expr::Signature(..) => Err(ShellError::OutsideSpannedLabeledError(
-            original_text.to_string(),
-            "Error when loading".into(),
-            "signatures not supported in nuon".into(),
-            expr.span,
-        )),
-        Expr::String(s) => Ok(Value::String { val: s, span }),
+        Expr::RowCondition(..) => Err(ShellError::OutsideSpannedLabeledError {
+            src: original_text.to_string(),
+            error: "Error when loading".into(),
+            msg: "row conditions not supported in nuon".into(),
+            span: expr.span,
+        }),
+        Expr::Signature(..) => Err(ShellError::OutsideSpannedLabeledError {
+            src: original_text.to_string(),
+            error: "Error when loading".into(),
+            msg: "signatures not supported in nuon".into(),
+            span: expr.span,
+        }),
+        Expr::Spread(..) => Err(ShellError::OutsideSpannedLabeledError {
+            src: original_text.to_string(),
+            error: "Error when loading".into(),
+            msg: "spread operator not supported in nuon".into(),
+            span: expr.span,
+        }),
+        Expr::String(s) => Ok(Value::string(s, span)),
         Expr::RawString(s) => Ok(Value::RawString { val: s, span }),
-        Expr::StringInterpolation(..) => Err(ShellError::OutsideSpannedLabeledError(
-            original_text.to_string(),
-            "Error when loading".into(),
-            "string interpolation not supported in nuon".into(),
-            expr.span,
-        )),
-        Expr::Subexpression(..) => Err(ShellError::OutsideSpannedLabeledError(
-            original_text.to_string(),
-            "Error when loading".into(),
-            "subexpressions not supported in nuon".into(),
-            expr.span,
-        )),
-        Expr::Table(headers, cells) => {
-=======
-        Expr::RowCondition(..) => Err(ShellError::OutsideSpannedLabeledError {
-            src: original_text.to_string(),
-            error: "Error when loading".into(),
-            msg: "row conditions not supported in nuon".into(),
-            span: expr.span,
-        }),
-        Expr::Signature(..) => Err(ShellError::OutsideSpannedLabeledError {
-            src: original_text.to_string(),
-            error: "Error when loading".into(),
-            msg: "signatures not supported in nuon".into(),
-            span: expr.span,
-        }),
-        Expr::Spread(..) => Err(ShellError::OutsideSpannedLabeledError {
-            src: original_text.to_string(),
-            error: "Error when loading".into(),
-            msg: "spread operator not supported in nuon".into(),
-            span: expr.span,
-        }),
-        Expr::String(s) => Ok(Value::string(s, span)),
         Expr::StringInterpolation(..) => Err(ShellError::OutsideSpannedLabeledError {
             src: original_text.to_string(),
             error: "Error when loading".into(),
@@ -403,7 +375,6 @@
             span: expr.span,
         }),
         Expr::Table(mut headers, cells) => {
->>>>>>> 2e5a8579
             let mut cols = vec![];
 
             let mut output = vec![];
