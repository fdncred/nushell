use chrono_humanize::HumanTime;
use nu_protocol::{
    ast::Call,
    engine::{Command, EngineState, Stack},
    format_duration, format_filesize_from_conf, Category, Config, Example, IntoPipelineData,
    ListStream, PipelineData, RawStream, ShellError, Signature, Type, Value,
};

#[derive(Clone)]
pub struct ToText;

impl Command for ToText {
    fn name(&self) -> &str {
        "to text"
    }

    fn signature(&self) -> Signature {
        Signature::build("to text")
            .input_output_types(vec![(Type::Any, Type::String)])
            .category(Category::Formats)
    }

    fn usage(&self) -> &str {
        "Converts data into simple text."
    }

    fn run(
        &self,
        engine_state: &EngineState,
        _stack: &mut Stack,
        call: &Call,
        input: PipelineData,
    ) -> Result<PipelineData, ShellError> {
        let span = call.head;
        let config = engine_state.get_config();

        let line_ending = if cfg!(target_os = "windows") {
            "\r\n"
        } else {
            "\n"
        };
        let input = input.try_expand_range()?;

        if let PipelineData::ListStream(stream, _) = input {
            Ok(PipelineData::ExternalStream {
                stdout: Some(RawStream::new(
                    Box::new(ListStreamIterator {
                        stream,
                        separator: line_ending.into(),
                        config: config.clone(),
                    }),
                    engine_state.ctrlc.clone(),
                    span,
                    None,
                )),
                stderr: None,
                exit_code: None,
                span,
                metadata: None,
                trim_end_newline: false,
            })
        } else {
            // FIXME: don't collect! stream the output wherever possible!
            // Even if the data is collected when it arrives at `to text`, we should be able to stream it out
            let collected_input = local_into_string(input.into_value(span), line_ending, config);

            Ok(Value::string(collected_input, span).into_pipeline_data())
        }
    }

    fn examples(&self) -> Vec<Example> {
        vec![
            Example {
                description: "Outputs data as simple text",
                example: "1 | to text",
                result: Some(Value::test_string("1")),
            },
            Example {
                description: "Outputs external data as simple text",
                example: "git help -a | lines | find -r '^ ' | to text",
                result: None,
            },
            Example {
                description: "Outputs records as simple text",
                example: "ls | to text",
                result: None,
            },
        ]
    }
}

struct ListStreamIterator {
    stream: ListStream,
    separator: String,
    config: Config,
}

impl Iterator for ListStreamIterator {
    type Item = Result<Vec<u8>, ShellError>;

    fn next(&mut self) -> Option<Self::Item> {
        if let Some(item) = self.stream.next() {
            let mut string = local_into_string(item, &self.separator, &self.config);
            string.push_str(&self.separator);
            Some(Ok(string.as_bytes().to_vec()))
        } else {
            None
        }
    }
}

fn local_into_string(value: Value, separator: &str, config: &Config) -> String {
    match value {
        Value::Bool { val, .. } => val.to_string(),
        Value::Int { val, .. } => val.to_string(),
        Value::Float { val, .. } => val.to_string(),
        Value::Filesize { val, .. } => format_filesize_from_conf(val, config),
        Value::Duration { val, .. } => format_duration(val),
        Value::Date { val, .. } => {
            format!("{} ({})", val.to_rfc2822(), HumanTime::from(val))
        }
        Value::Range { val, .. } => {
            format!(
                "{}..{}",
                local_into_string(val.from, ", ", config),
                local_into_string(val.to, ", ", config)
            )
        }
        Value::String { val, .. } => val,
<<<<<<< HEAD
        Value::RawString { val, .. } => val,
=======
        Value::QuotedString { val, .. } => val,
>>>>>>> 2e5a8579
        Value::List { vals: val, .. } => val
            .into_iter()
            .map(|x| local_into_string(x, ", ", config))
            .collect::<Vec<_>>()
            .join(separator),
        Value::Record { val, .. } => val
            .into_iter()
            .map(|(x, y)| format!("{}: {}", x, local_into_string(y, ", ", config)))
            .collect::<Vec<_>>()
            .join(separator),
        Value::LazyRecord { val, .. } => match val.collect() {
            Ok(val) => local_into_string(val, separator, config),
            Err(error) => format!("{error:?}"),
        },
        Value::Block { val, .. } => format!("<Block {val}>"),
        Value::Closure { val, .. } => format!("<Closure {}>", val.block_id),
        Value::Nothing { .. } => String::new(),
        Value::Error { error, .. } => format!("{error:?}"),
        Value::Binary { val, .. } => format!("{val:?}"),
        Value::CellPath { val, .. } => val.to_string(),
        Value::CustomValue { val, .. } => val.value_string(),
    }
}

#[cfg(test)]
mod test {
    use super::*;

    #[test]
    fn test_examples() {
        use crate::test_examples;

        test_examples(ToText {})
    }
}<|MERGE_RESOLUTION|>--- conflicted
+++ resolved
@@ -127,11 +127,8 @@
             )
         }
         Value::String { val, .. } => val,
-<<<<<<< HEAD
+        Value::QuotedString { val, .. } => val,
         Value::RawString { val, .. } => val,
-=======
-        Value::QuotedString { val, .. } => val,
->>>>>>> 2e5a8579
         Value::List { vals: val, .. } => val
             .into_iter()
             .map(|x| local_into_string(x, ", ", config))
