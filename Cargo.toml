--- conflicted
+++ resolved
@@ -25,11 +25,7 @@
 indexmap = { version = "1.0.2", features = ["serde-1"] }
 chrono-humanize = "0.0.11"
 byte-unit = "3.0.1"
-<<<<<<< HEAD
 base64 = "0.10.1"
-ordered-float = {version = "1.0.2", features = ["serde"]}
-=======
->>>>>>> 6e932c47
 futures-preview = { version = "=0.3.0-alpha.18", features = ["compat", "io-compat"] }
 futures-async-stream = "=0.1.0-alpha.5"
 futures_codec = "0.2.5"
