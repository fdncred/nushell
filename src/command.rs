--- conflicted
+++ resolved
@@ -304,13 +304,8 @@
 
     fn signature(&self) -> Signature {
         let mut signature = Signature::build("nu")
-<<<<<<< HEAD
-            .usage("The nushell language and shell.")
-            .named_flag_arg(
-=======
             .description("The nushell language and shell.")
             .named(
->>>>>>> af77bc60
                 "commands",
                 SyntaxShape::String,
                 "run the given commands and then exit",
